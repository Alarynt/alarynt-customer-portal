--- conflicted
+++ resolved
@@ -1,9 +1,5 @@
 import { useState, useEffect } from 'react'
-<<<<<<< HEAD
-import { useNavigate } from 'react-router-dom'
-=======
-import { Link } from 'react-router-dom'
->>>>>>> 29d6dacd
+import { useNavigate, Link } from 'react-router-dom'
 import { 
   TrendingUp, 
   AlertTriangle, 
